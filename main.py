from datetime import datetime
import random
import numpy as np
import torch

from src.data_loader.load import DataLoader
from src.data_loader.load import CryptoDataset
from src.models.custom import custom
import src.models.oracle.oracle as oracle
from matplotlib import pyplot as plt
import pandas as pd
from tabulate import tabulate

# define the model parameters
params_oracle = {
    "lr": 0.01,
    "rnn_type": "gru",
    "rnn_hidden_size": 24,
    "ind_hidden_size": 4,
    "des_size": 16,
    "ind1": {
        "_name": "cmo",
        "length": 20
    },
    "ind2": {
        "_name": "cci",
        "length": 5
    }
}

params_custom = {
    "lr": 0.1,
    "rnn_hidden_size": 16,
    "rnn_agg_hidden_size": 12,
    "trading_ind_hidden_size": 16,
    "linear_agg_hidden_size": 4,
    "ind1": {
        "_name": "cmo",
        "length": 5
    },
    "ind2": {
        "_name": "cmo",
        "length": 10
    }
}

# set seed
seed = 80085
random.seed(seed)
np.random.seed(seed)
torch.manual_seed(seed)

# dates
start_date = '2018-01-01'
end_date = '2021-01-01'
start_pred_date = '2021-01-01'
end_pred_date = '2022-01-01'

dlabel = CryptoDataset.BITCOIN
#dlabel = CryptoDataset.ETHEREUM

data_loader = DataLoader()
<<<<<<< HEAD
dataset = data_loader.load_data(dlabel)

print()
print("#########################################")
print("# Dataset used: ", dlabel)
print("#########################################")

print()
print("#########################################")
print("# Learning using Oracle")
print("#########################################")
_, oracle_model = oracle.train_model(dataset, startdate, enddate, params_oracle)
ora_preds, buy_hold_preds = oracle.evaluate(dataset, enddate, preddate, params_oracle, oracle_model)
=======
crypto_dataset = CryptoDataset('BITCOIN', 'BTC-USD.csv')
dataset = data_loader.load_data(crypto_dataset)

oracle_msg = 'Learning using Oracle'
oracle_pad_len = (len(oracle_msg)) // 2 - 1
custom_msg = 'Learning using Custom Model'
custom_pad_len = (len(custom_msg)) // 2 - 1
summary_msg = 'Learning using Summary'
summary_pad_len = (len(summary_msg)) // 2 - 1
>>>>>>> 59ca1663

print("#" * len(oracle_msg) * 2)
print('#' + oracle_pad_len * ' ' + oracle_msg +  oracle_pad_len * ' ' + '#')
print("#" * len(oracle_msg) * 2)

<<<<<<< HEAD
print()
print("#########################################")
print("# Learning using Custom Model")
print("#########################################")
_, custom_model = custom.train_model(dataset, startdate, enddate, params_custom, ['Open'])
cus_preds = custom.evaluate(dataset, enddate, preddate, params_custom, ['Open'], custom_model)

print()
print("#########################################")
print("# Summary")
print("#########################################")
=======
_, oracle_model = oracle.train_model(dataset, start_date, end_date, params_oracle)
ora_preds, buy_hold_preds, ora_trades = oracle.evaluate(dataset, start_pred_date, end_pred_date, params_oracle, oracle_model)

d = [[f'Day {day}', action, returns] for day, (action, returns) in enumerate(zip(ora_trades, ora_preds))]
df = pd.DataFrame(d, columns = ['Day of Trading', 'Shares Owned', 'Model Profits (USD)'])
print(tabulate(df, headers='keys', tablefmt='psql', showindex=False))

print("#" * len(custom_msg) * 2)
print('#' + custom_pad_len * ' ' + custom_msg +  custom_pad_len * ' ' + '#')
print("#" * len(custom_msg) * 2)
_, custom_model = custom.train_model(dataset, start_date, end_date, params_custom, ['Open'])
cus_preds, cus_trades = custom.evaluate(dataset, start_pred_date, end_pred_date, params_custom, ['Open'], custom_model)

d = [[f'Day {day}', action, returns] for day, (action, returns) in enumerate(zip(cus_trades, cus_preds))]
df = pd.DataFrame(d, columns = ['Day of Trading', 'Shares Owned', 'Model Profits (USD)'])
print(tabulate(df, headers='keys', tablefmt='psql', showindex=False))

print("#" * len(summary_msg) * 2)
print('#' + summary_pad_len * ' ' + summary_msg +  summary_pad_len * ' ' + '#')
print("#" * len(summary_msg) * 2)
>>>>>>> 59ca1663
d = [ ["Buy and Hold", round(buy_hold_preds[-1], 4), np.mean(buy_hold_preds)],
     ["Oracle", round(ora_preds[-1], 4), np.mean(ora_preds)],
     ["Custom", round(cus_preds[-1], 4), np.mean(cus_preds)]]

df = pd.DataFrame(d, columns = ['Model','Final Return','Mean Return'])
print(tabulate(df, headers='keys', tablefmt='psql', showindex=False))

print("Press return to show plot")
input()

# sanity check
assert(len(ora_preds) == len(buy_hold_preds) == len(cus_preds))

# plotting logic
plt.title(f'Trading evaluation from {(pd.Timestamp(end_pred_date) - pd.Timedelta(days=len(ora_preds))).strftime("%m/%d/%y")} to {pd.Timestamp(end_pred_date).strftime("%m/%d/%y")} on {str(crypto_dataset)}')
plt.plot(ora_preds, label='Oracle Returns')
plt.plot(buy_hold_preds, label='Buy and Hold Returns')
plt.plot(cus_preds, label='Model Returns')
plt.xlabel('Day of Trading')
plt.ylabel('Model Returns (USD)')
plt.xticks(rotation=45)
plt.axhline(y=0, color='black', linestyle='--')
plt.legend()
plt.show()<|MERGE_RESOLUTION|>--- conflicted
+++ resolved
@@ -60,21 +60,6 @@
 #dlabel = CryptoDataset.ETHEREUM
 
 data_loader = DataLoader()
-<<<<<<< HEAD
-dataset = data_loader.load_data(dlabel)
-
-print()
-print("#########################################")
-print("# Dataset used: ", dlabel)
-print("#########################################")
-
-print()
-print("#########################################")
-print("# Learning using Oracle")
-print("#########################################")
-_, oracle_model = oracle.train_model(dataset, startdate, enddate, params_oracle)
-ora_preds, buy_hold_preds = oracle.evaluate(dataset, enddate, preddate, params_oracle, oracle_model)
-=======
 crypto_dataset = CryptoDataset('BITCOIN', 'BTC-USD.csv')
 dataset = data_loader.load_data(crypto_dataset)
 
@@ -84,25 +69,11 @@
 custom_pad_len = (len(custom_msg)) // 2 - 1
 summary_msg = 'Learning using Summary'
 summary_pad_len = (len(summary_msg)) // 2 - 1
->>>>>>> 59ca1663
 
 print("#" * len(oracle_msg) * 2)
 print('#' + oracle_pad_len * ' ' + oracle_msg +  oracle_pad_len * ' ' + '#')
 print("#" * len(oracle_msg) * 2)
 
-<<<<<<< HEAD
-print()
-print("#########################################")
-print("# Learning using Custom Model")
-print("#########################################")
-_, custom_model = custom.train_model(dataset, startdate, enddate, params_custom, ['Open'])
-cus_preds = custom.evaluate(dataset, enddate, preddate, params_custom, ['Open'], custom_model)
-
-print()
-print("#########################################")
-print("# Summary")
-print("#########################################")
-=======
 _, oracle_model = oracle.train_model(dataset, start_date, end_date, params_oracle)
 ora_preds, buy_hold_preds, ora_trades = oracle.evaluate(dataset, start_pred_date, end_pred_date, params_oracle, oracle_model)
 
@@ -123,7 +94,6 @@
 print("#" * len(summary_msg) * 2)
 print('#' + summary_pad_len * ' ' + summary_msg +  summary_pad_len * ' ' + '#')
 print("#" * len(summary_msg) * 2)
->>>>>>> 59ca1663
 d = [ ["Buy and Hold", round(buy_hold_preds[-1], 4), np.mean(buy_hold_preds)],
      ["Oracle", round(ora_preds[-1], 4), np.mean(ora_preds)],
      ["Custom", round(cus_preds[-1], 4), np.mean(cus_preds)]]
